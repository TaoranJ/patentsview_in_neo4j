# neo4j_for_patentsview
Scripts of handling PatentsView in Neo4j database

<<<<<<< HEAD
## Installation

```bash
pip install pandas numpy neo4j
```
=======
Node list: `patent`, `assignee`, `inventor`, `cpc_section`, `cpc_subsection`, `cpc_group`, `cpc_subgroup`, `ipcr_section`, `ipcr_class`, `ipcr_subclass`, `ipcr_maingroup`, `ipcr_subgroup`, `nber_category`, `nber_subcategory`, `uspc_mainclass`, `uspc_subclass`, `location`.

Edge list: `CITES`, `OWNS`, `INVENTS`, `BELONGS_TO`, `LOCATES_AT`.
>>>>>>> e2e40a0e
<|MERGE_RESOLUTION|>--- conflicted
+++ resolved
@@ -1,14 +1,24 @@
 # neo4j_for_patentsview
 Scripts of handling PatentsView in Neo4j database
 
-<<<<<<< HEAD
 ## Installation
 
 ```bash
 pip install pandas numpy neo4j
 ```
-=======
-Node list: `patent`, `assignee`, `inventor`, `cpc_section`, `cpc_subsection`, `cpc_group`, `cpc_subgroup`, `ipcr_section`, `ipcr_class`, `ipcr_subclass`, `ipcr_maingroup`, `ipcr_subgroup`, `nber_category`, `nber_subcategory`, `uspc_mainclass`, `uspc_subclass`, `location`.
 
-Edge list: `CITES`, `OWNS`, `INVENTS`, `BELONGS_TO`, `LOCATES_AT`.
->>>>>>> e2e40a0e
+## Database scheme
+
+Nodes:
+- `patent`, `assignee`, `inventor`, `location`
+- `cpc_section`, `cpc_subsection`, `cpc_group`, `cpc_subgroup`
+- `ipcr_section`, `ipcr_class`, `ipcr_subclass`, `ipcr_maingroup`, `ipcr_subgroup`
+- `nber_category`, `nber_subcategory`,
+- `uspc_mainclass`, `uspc_subclass`, `location`.
+
+Edges:
+- `CITES`
+- `OWNS`,
+- `INVENTS`,
+- `BELONGS_TO`,
+- `LOCATES_AT`.